.idea/*
*.pyc
<<<<<<< HEAD
env/*
=======
.venv
env
>>>>>>> c101ce80
<|MERGE_RESOLUTION|>--- conflicted
+++ resolved
@@ -1,8 +1,4 @@
 .idea/*
 *.pyc
-<<<<<<< HEAD
-env/*
-=======
 .venv
-env
->>>>>>> c101ce80
+env